#!/usr/bin/env python3
"""
风水分析工具 - 专门针对户型图进行九宫缺角和八宅八星分析
Usage: python fengshui_analyzer.py [JSON_FILE] [--gua 命卦]
"""

import argparse
import json
import sys
from pathlib import Path
from typing import Dict, List, Any

# 添加项目根目录到路径
sys.path.insert(0, str(Path(__file__).parent))

from editor.json_io import load_floorplan_json
from fengshui.bazhai_eightstars import analyze_eightstars, general_guidelines
from fengshui.luoshu_missing_corner import analyze_missing_corners, general_remedies


def create_polygon_from_rooms(rooms: List[Dict[str, Any]]) -> List[tuple]:
    """从房间数据创建外轮廓多边形"""
    if not rooms:
        return []
    
<<<<<<< HEAD
    # 收集所有房间的边界框，不对阳台做特殊处理
=======
    # 收集所有房间的边界框，阳台宽度按一半计算
>>>>>>> 59f657be
    boxes = []
    for room in rooms:
        bbox = room.get("bbox", {})
        x1 = bbox.get("x1")
        y1 = bbox.get("y1")
        x2 = bbox.get("x2")
        y2 = bbox.get("y2")
        if all(v is not None for v in [x1, y1, x2, y2]):
            room_type = str(room.get("type", ""))
            if room_type == "阳台":
                w = x2 - x1
                h = y2 - y1
                if abs(w) <= abs(h):
                    cx = (x1 + x2) / 2.0
                    w *= 0.5
                    x1 = cx - w / 2.0
                    x2 = cx + w / 2.0
                else:
                    cy = (y1 + y2) / 2.0
                    h *= 0.5
                    y1 = cy - h / 2.0
                    y2 = cy + h / 2.0
            boxes.append((x1, y1, x2, y2))
    
    if not boxes:
        return []
    
    # 计算包围所有房间的最小外接矩形
    min_x = min(box[0] for box in boxes)
    min_y = min(box[1] for box in boxes)
    max_x = max(box[2] for box in boxes)
    max_y = max(box[3] for box in boxes)
    
    # 返回矩形四个顶点
    return [(min_x, min_y), (max_x, min_y), (max_x, max_y), (min_x, max_y)]


def load_floorplan_data(json_path: str) -> tuple:
    """加载户型图数据"""
    try:
        # 使用现有的加载函数
        doc = load_floorplan_json(json_path)
        
        # 同时读取原始JSON数据获取多边形信息
        with open(json_path, 'r', encoding='utf-8') as f:
            raw_data = json.load(f)
        
        # 尝试获取多边形数据
        polygon = (raw_data.get("polygon") or 
                  raw_data.get("floor_polygon") or 
                  raw_data.get("outline"))
        
        # 如果没有多边形数据，从房间数据创建
        if not polygon:
            rooms = raw_data.get("rooms", [])
            polygon = create_polygon_from_rooms(rooms)
        
        return doc, polygon, raw_data
        
    except Exception as e:
        print(f"加载文件失败: {e}")
        sys.exit(1)


def analyze_luoshu_missing_corners(polygon: List[tuple], width: int, height: int, 
                                 north_angle: int = 90, threshold: float = 0.75) -> Dict[str, Any]:
    """九宫缺角分析"""
    print("=== 九宫缺角分析 ===")
    
    # 设置方位参数
    import fengshui.luoshu_missing_corner as lmc
    lmc.NORTH_ANGLE = north_angle
    
    # 执行分析
    missing_corners = analyze_missing_corners(polygon, width, height, threshold)
    
    result = {
        "method": "九宫缺角分析",
        "total_missing": len(missing_corners),
        "missing_corners": missing_corners,
        "remedies": general_remedies()
    }
    
    # 打印结果
    if missing_corners:
        print(f"发现 {len(missing_corners)} 个缺角:")
        for corner in missing_corners:
            print(f"  {corner['direction']}方缺角 - 覆盖率: {corner['coverage']:.2%}")
            print(f"    建议: {corner['suggestion']}")
        
        print("\n通用化解思路:")
        for i, remedy in enumerate(general_remedies(), 1):
            print(f"  {i}. {remedy}")
    else:
        print("未发现明显缺角，户型较为方正。")
    
    return result


def analyze_bazhai_eightstars_method(polygon: List[tuple], rooms: List[Dict], 
                                   doc, gua: str = None) -> Dict[str, Any]:
    """八宅八星分析 - 适配新架构：type为基础类型，index为序号"""
    print("\n=== 八宅八星分析 ===")
    
    # 准备房间数据，现在type已经是基础类型，index是序号
    room_data = []
    
    for room in rooms:
        room_type = room.get("type", "未知")  # 基础类型，如"卧室"
        room_index = room.get("index", 1)    # 序号，如1、2、3
        bbox = room.get("bbox", {})
        
        # 生成显示名称：基础类型 + 序号
        display_name = f"{room_type}{room_index}"
        
        if all(k in bbox for k in ["x1", "y1", "x2", "y2"]):
            room_data.append({
                "bbox": (bbox["x1"], bbox["y1"], bbox["x2"], bbox["y2"]),
                "name": display_name,  # 显示名称，如"卧室1"
                "type": room_type,     # 基础类型，如"卧室"
                "center": ((bbox["x1"] + bbox["x2"]) / 2, 
                          (bbox["y1"] + bbox["y2"]) / 2),
                "area_pixels": room.get('area_pixels', 0),
                "index": room.get('index', 0)
            })
    
    # 执行分析
    star_analysis = analyze_eightstars(polygon, room_data, doc, gua)
    
    # 为分析结果添加额外信息
    enhanced_analysis = []
    for i, analysis in enumerate(star_analysis):
        room_info = room_data[i]
        enhanced_item = {
            "room_id": analysis["room"],  # 显示名称，如"卧室1"
            "room_type": room_info["type"],  # 基础类型，如"卧室"
            "direction": analysis["direction"],
            "star": analysis.get("star", ""),
            "nature": analysis.get("nature", ""),
            "suggestion": analysis.get("suggestion", "根据方位合理布置。"),
            "center_position": f"({room_info['center'][0]:.0f}, {room_info['center'][1]:.0f})",
            "area_pixels": room_info["area_pixels"],
            "room_index": room_info["index"]
        }
        enhanced_analysis.append(enhanced_item)
    
    result = {
        "method": "八宅八星分析",
        "gua": gua or f"根据房屋朝向({getattr(doc, 'house_orientation', '坐北朝南')})",
        "total_rooms": len(enhanced_analysis),
        "room_analysis": enhanced_analysis,
        "guidelines": general_guidelines()
    }
    
    # 打印结果
    if gua:
        print(f"使用命卦: {gua}")
    else:
        print(f"使用房屋朝向: {getattr(doc, 'house_orientation', '坐北朝南')}")
    
    print(f"\n各房间星位分析 (共{len(enhanced_analysis)}个房间):")
    
    # 按吉凶分类显示
    auspicious = []  # 吉星
    inauspicious = []  # 凶星
    
    for analysis in enhanced_analysis:
        if analysis.get("nature") == "吉":
            auspicious.append(analysis)
        elif analysis.get("nature") == "凶":
            inauspicious.append(analysis)
    
    if auspicious:
        print("\n吉星方位:")
        for item in auspicious:
            print(f"  {item['room_id']} - {item['direction']}方 - {item['star']}星")
            print(f"    位置: {item['center_position']}, 面积: {item['area_pixels']}像素")
            print(f"    建议: {item['suggestion']}")
    
    if inauspicious:
        print("\n凶星方位:")
        for item in inauspicious:
            print(f"  {item['room_id']} - {item['direction']}方 - {item['star']}星")
            print(f"    位置: {item['center_position']}, 面积: {item['area_pixels']}像素")
            print(f"    建议: {item['suggestion']}")
    
    # 显示其他房间
    others = [item for item in enhanced_analysis if item.get("nature") not in ["吉", "凶"]]
    if others:
        print("\n其他房间:")
        for item in others:
            star_info = f" - {item['star']}星" if item['star'] else ""
            print(f"  {item['room_id']} - {item['direction']}方{star_info}")
            print(f"    位置: {item['center_position']}")
    
    print("\n八宅布局调整建议:")
    for i, guideline in enumerate(general_guidelines(), 1):
        print(f"  {i}. {guideline}")
    
    return result


def save_analysis_report(luoshu_result: Dict, bazhai_result: Dict, output_path: str):
    """保存分析报告"""
    report = {
        "analysis_date": "2025年9月2日",
        "luoshu_analysis": luoshu_result,
        "bazhai_analysis": bazhai_result,
        "summary": {
            "missing_corners_count": luoshu_result["total_missing"],
            "rooms_analyzed": bazhai_result["total_rooms"],
            "main_issues": [],
            "key_recommendations": []
        }
    }
    
    # 添加主要问题汇总
    if luoshu_result["total_missing"] > 0:
        missing_directions = [corner["direction"] for corner in luoshu_result["missing_corners"]]
        report["summary"]["main_issues"].append(f"发现缺角: {', '.join(missing_directions)}方")
    
    # 添加凶星方位的房间汇总
    inauspicious_rooms = []
    for room_analysis in bazhai_result["room_analysis"]:
        if room_analysis.get("nature") == "凶":
            inauspicious_rooms.append(f"{room_analysis['room_id']}({room_analysis['star']}星)")
    
    if inauspicious_rooms:
        report["summary"]["key_recommendations"].append(f"重点关注凶星方位: {', '.join(inauspicious_rooms)}")
    
    # 保存文件
    with open(output_path, 'w', encoding='utf-8') as f:
        json.dump(report, f, ensure_ascii=False, indent=2)
    
    print(f"\n分析报告已保存至: {output_path}")
    return report


def main():
    parser = argparse.ArgumentParser(description="户型图风水分析工具")
    parser.add_argument("json", help="户型图JSON文件路径")
    parser.add_argument("--gua", help="个人命卦 (如: 坎, 震, 巽, 离, 坤, 乾, 兑, 艮)")
    parser.add_argument("--threshold", type=float, default=0.75, 
                       help="缺角判定阈值 (默认: 0.75)")
    parser.add_argument("--output", help="保存分析报告的路径")
    
    args = parser.parse_args()
    
    print(f"正在分析户型图: {args.json}")
    print("=" * 50)
    
    # 加载数据
    doc, polygon, raw_data = load_floorplan_data(args.json)
    meta = raw_data.get("meta", {})
    width = meta.get("image_width", 800)
    height = meta.get("image_height", 600)
    north_angle = getattr(doc, "north_angle", 90)
    
    print(f"房屋信息:")
    print(f"  朝向: {getattr(doc, 'house_orientation', '坐北朝南')}")
    print(f"  北向角度: {north_angle}°")
    print(f"  图像尺寸: {width}×{height}")
    print(f"  房间数量: {len(doc.rooms)}")
    
    # 执行九宫缺角分析
    luoshu_result = analyze_luoshu_missing_corners(
        polygon, width, height, north_angle, args.threshold
    )
    
    # 执行八宅八星分析  
    bazhai_result = analyze_bazhai_eightstars_method(
        polygon, raw_data.get("rooms", []), doc, args.gua
    )
    
    # 保存报告
    if args.output:
        save_analysis_report(luoshu_result, bazhai_result, args.output)
    else:
        # 默认保存在同目录下
        json_path = Path(args.json)
        output_path = json_path.parent / f"{json_path.stem}_fengshui_analysis.json"
        save_analysis_report(luoshu_result, bazhai_result, str(output_path))


if __name__ == "__main__":
    main()<|MERGE_RESOLUTION|>--- conflicted
+++ resolved
@@ -23,11 +23,6 @@
     if not rooms:
         return []
     
-<<<<<<< HEAD
-    # 收集所有房间的边界框，不对阳台做特殊处理
-=======
-    # 收集所有房间的边界框，阳台宽度按一半计算
->>>>>>> 59f657be
     boxes = []
     for room in rooms:
         bbox = room.get("bbox", {})
