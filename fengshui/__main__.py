--- conflicted
+++ resolved
@@ -10,12 +10,6 @@
     """从房间数据创建简单的矩形外轮廓（避免凸包算法的过度连接）"""
     if not rooms:
         return []
-    
-<<<<<<< HEAD
-    # 收集所有房间的边界框，不对阳台做特殊处理
-=======
-    # 收集所有房间的边界框，阳台宽度按一半计算
->>>>>>> 59f657be
     boxes = []
     for room in rooms:
         bbox = room.get("bbox", {})
@@ -58,11 +52,6 @@
     if not rooms:
         return []
     
-<<<<<<< HEAD
-    # 收集所有房间的边界框，不对阳台做特殊处理
-=======
-    # 收集所有房间的边界框，阳台宽度按一半计算
->>>>>>> 59f657be
     boxes = []
     for room in rooms:
         bbox = room.get("bbox", {})
